--- conflicted
+++ resolved
@@ -41,12 +41,6 @@
             "flow": flow,
             "seg": seg,
             "t_wc": t_wc,
-<<<<<<< HEAD
-            "goal": goal
-        }
-
-
-=======
             "goal": goal,
         }
 
@@ -90,7 +84,6 @@
     "articulated": MicrowaveFlowDataset,
     "articulated_multi": MultiGeneralFlowDataset,
 }
->>>>>>> a96baa3b
 
 class MicrowaveFlowDataModule(L.LightningDataModule):
     def __init__(self, root: Path, batch_size: int, val_batch_size: int, num_workers: int, type: str = "microwave_flow"):

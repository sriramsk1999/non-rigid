from typing import Any, Dict

import numpy as np
import omegaconf
import plotly.express as px

import lightning as L
import torch
from torch import nn
import torch.nn.functional as F
from torch import optim
import torchvision as tv

import rpad.pyg.nets.dgcnn as dgcnn
import torch_geometric.data as tgd
import torch_geometric.transforms as tgt
from torch_geometric.nn import fps
import wandb

from non_rigid.models.dit.models import (
    DiT_PointCloud_Unc as DiT_pcu,
    DiT_PointCloud_Unc_Cross,
)
from non_rigid.models.dit.diffusion import create_diffusion
from non_rigid.metrics.flow_metrics import flow_cos_sim, flow_rmse, pc_nn
from non_rigid.utils.vis_utils import get_color

from diffusers import get_cosine_schedule_with_warmup


def DiT_pcu_S(**kwargs):
    return DiT_pcu(depth=12, hidden_size=384, num_heads=6, **kwargs)


def DiT_pcu_xS(**kwargs):
    return DiT_pcu(depth=5, hidden_size=128, num_heads=4, **kwargs)


def DiT_pcu_cross_xS(**kwargs):
    return DiT_PointCloud_Unc_Cross(depth=5, hidden_size=128, num_heads=4, **kwargs)


DiT_models = {
    "DiT_pcu_S": DiT_pcu_S,
    "DiT_pcu_xS": DiT_pcu_xS,
    "DiT_pcu_cross_xS": DiT_pcu_cross_xS,
}


class DiffusionFlowBase(nn.Module):
    # literally just unconditional DiT adapted for PC
    def __init__(self, in_channels=6, learn_sigma=False, model="DiT_pcu_S", model_cfg=None):
        super().__init__()
        # TODO: get in channels from params, and pass as kwargs
        # TODO: input needs to already be hidden size dim
        self.dit = DiT_models[model](in_channels=in_channels, learn_sigma=learn_sigma, model_cfg=model_cfg)

    def forward(self, x, t, **kwargs):
        # extract
        return self.dit(x, t, **kwargs)


class FlowPredictionTrainingModule(L.LightningModule):
    def __init__(self, network, training_cfg, model_cfg) -> None:
        super().__init__()
        self.network = network
        self.training_cfg = training_cfg
        self.model_cfg = model_cfg
        
        self.lr = training_cfg.lr
        self.weight_decay = training_cfg.weight_decay  # 1e-5
        # self.mode, self.traj_len so far not needed
        # self.epochs = training_cfg.epochs
        self.num_training_steps = training_cfg.num_training_steps
        self.lr_warmup_steps = training_cfg.lr_warmup_steps

        # TODO: organize these params by description
        self.batch_size = training_cfg.batch_size
        self.val_batch_size = training_cfg.val_batch_size
        self.sample_size = training_cfg.training_sample_size
        self.diff_train_steps = model_cfg.diff_train_steps
        self.num_wta_trials = training_cfg.num_wta_trials
        self.diffusion = create_diffusion(
            timestep_respacing=None,
            diffusion_steps=self.diff_train_steps,
        )

<<<<<<< HEAD
    def forward(self, x, t, mode="train"):
        # get flow and pos
        pos = x["pc"]
        flow = x["flow"]
=======
    def forward(self, batch, t, mode="train"):
        if self.model_cfg.type == "flow":
            # get flow and pos
            pos = batch["pc"].permute(0, 2, 1)  # channel first
            flow = batch["flow"].permute(0, 2, 1)  # channel first
>>>>>>> 7ad72a21

            # Setup additional data required by the model
            model_kwargs = dict(pos=pos)

        # If we are doing cross attention, we need to pass in additional data
        elif self.model_cfg.type == "flow_cross":
            pos = batch["pc"].permute(0, 2, 1)  # channel first
            pc_anchor = batch["pc_anchor"].permute(0, 2, 1)  # channel first
            flow = batch["flow"].permute(0, 2, 1)  # channel first
            
            model_kwargs = dict(
                y=pc_anchor,  # Pass original anchor point cloud
                x0=pos,  # Pass starting action point cloud
            )
        
        # run diffusion
        loss_dict = self.diffusion.training_losses(self.network, flow, t, model_kwargs)
        loss = loss_dict["loss"].mean()
        self.log_dict(
            {
                f"{mode} loss": loss,
            },
            add_dataloader_idx=False,
            prog_bar=mode == "train",
        )
        return None, loss

    # 'predict' should only be called for inference/evaluation
    @torch.no_grad()
    def predict(self, bs, model_kwargs, num_samples, unflatten=False):
        """
        unflatten: if True, unflatten all outputs to shape (batch_size, num_samples, ...); otherwise, return
            with shape (batch_size * num_samples, ...)
        """
        # generating latents and running diffusion
        z = torch.randn(bs * num_samples, 3, self.sample_size, device=self.device)
        pred_flow, results = self.diffusion.p_sample_loop(
            self.network,
            z.shape,
            z,
            clip_denoised=False,
            model_kwargs=model_kwargs,
            progress=True,
            device=self.device,
        )
        pred_flow = pred_flow.permute(0, 2, 1)
        if unflatten:
            pred_flow = pred_flow.reshape(bs, num_samples, self.sample_size, -1)
        
        for key in model_kwargs:
            if key in ["pos", "y", "x0"]:
                model_kwargs[key] = model_kwargs[key].permute(0, 2, 1)
                if unflatten:
                    model_kwargs[key] = model_kwargs[key].reshape(bs, num_samples, self.sample_size, -1)
        return model_kwargs, pred_flow, results

    def predict_wta(self, batch, mode):
<<<<<<< HEAD
        pos = batch["pc"]
        gt_flow = batch["flow"]
        seg = batch["seg"]
        # reshaping and expanding for winner-take-all
        bs = pos.shape[0]
        gt_flow = gt_flow.unsqueeze(1).expand(-1, self.num_wta_trials, -1, -1).reshape(bs * self.num_wta_trials, self.sample_size, -1)
        seg = seg.unsqueeze(1).expand(-1, self.num_wta_trials, -1).reshape(bs * self.num_wta_trials, -1)
=======
        if self.model_cfg.type == "flow":
            pos = batch["pc"].to(self.device)
            gt_flow = batch["flow"].to(self.device)
            seg = batch["seg"].to(self.device)
            mask = True
            
            # reshaping and expanding for winner-take-all
            bs = pos.shape[0]
            gt_flow = (
                gt_flow.unsqueeze(1)
                .expand(-1, self.num_wta_trials, -1, -1)
                .reshape(bs * self.num_wta_trials, self.sample_size, -1)
            )
            seg = (
                seg.unsqueeze(1)
                .expand(-1, self.num_wta_trials, -1)
                .reshape(bs * self.num_wta_trials, -1)
            )
            pos = (
                pos.transpose(-1, -2)
                .unsqueeze(1)
                .expand(-1, self.num_wta_trials, -1, -1)
                .reshape(bs * self.num_wta_trials, -1, self.sample_size)
            )
            
            model_kwargs = dict(pos=pos)
        elif self.model_cfg.type == "flow_cross":
            pos = batch["pc"].to(self.device)
            pc_anchor = batch["pc_anchor"].to(self.device)
            gt_flow = batch["flow"].to(self.device)
            seg = None # TODO Rigid dataset doesnt have this
            mask = False
            
            # reshaping and expanding for winner-take-all
            bs = pos.shape[0]
            gt_flow = (
                gt_flow.unsqueeze(1)
                .expand(-1, self.num_wta_trials, -1, -1)
                .reshape(bs * self.num_wta_trials, self.sample_size, -1)
            )
            pos = (
                pos.transpose(-1, -2)
                .unsqueeze(1)
                .expand(-1, self.num_wta_trials, -1, -1)
                .reshape(bs * self.num_wta_trials, -1, self.sample_size)
            )
            pc_anchor = (
                pc_anchor.transpose(-1, -2)
                .unsqueeze(1)
                .expand(-1, self.num_wta_trials, -1, -1)
                .reshape(bs * self.num_wta_trials, -1, self.sample_size)
            )
            
            model_kwargs = dict(
                y=pc_anchor,  # Pass original anchor point cloud
                x0=pos,  # Pass starting action point cloud
            )
        
>>>>>>> 7ad72a21
        # generating diffusion predictions
        model_kwargs, pred_flow, results = self.predict(bs, model_kwargs, self.num_wta_trials, unflatten=False)
        # computing wta errors
        cos_sim = flow_cos_sim(pred_flow, gt_flow, mask=mask, seg=seg).reshape(
            bs, self.num_wta_trials
        )
        rmse = flow_rmse(pred_flow, gt_flow, mask=False, seg=None).reshape(
            bs, self.num_wta_trials
        )
        pred_flow = pred_flow.reshape(bs, self.num_wta_trials, -1, 3)
        winner = torch.argmin(rmse, dim=-1)
        # logging
        cos_sim_wta = cos_sim[torch.arange(bs), winner]
        rmse_wta = rmse[torch.arange(bs), winner]
        pred_flows_wta = pred_flow[torch.arange(bs), winner]
        return pred_flows_wta, cos_sim_wta, rmse_wta

    def configure_optimizers(self):
        optimizer = optim.AdamW(
            self.parameters(), lr=self.lr, weight_decay=self.weight_decay
        )
        lr_scheduler = get_cosine_schedule_with_warmup(
            optimizer=optimizer,
            num_warmup_steps=self.lr_warmup_steps,
            num_training_steps=self.num_training_steps,
        )
        return [optimizer], [lr_scheduler]

    def training_step(self, batch, batch_idx):
        self.train()  # what is this line doing?
        t = torch.randint(
            0, self.diff_train_steps, (self.batch_size,), device=self.device
        ).long()
        _, loss = self(batch, t, "train")
        return loss

    def validation_step(self, batch, batch_idx, dataloader_idx=0):
        self.eval()
        with torch.no_grad():
            pred_flows_wta, cos_sim_wta, rmse_wta = self.predict_wta(
                batch, mode="val"
            )
            
        self.log_dict(
            {
                f"val_wta/cos_sim": cos_sim_wta.mean(),
                f"val_wta/rmse": rmse_wta.mean(),
            },
            add_dataloader_idx=False,
            prog_bar=True,
        )
            
        if self.model_cfg.type == "flow_cross":
            # Visualize predicted vs ground truth
            viz_idx = np.random.randint(0, batch["pc"].shape[0])
            
            pc_pos_viz = batch["pc"][viz_idx, :, :3]
            pc_action_viz = batch["pc_action"][viz_idx, :, :3]
            pc_anchor_viz = batch["pc_anchor"][viz_idx, :, :3]
            
            pred_flows_viz = pred_flows_wta[viz_idx, :, :3]
            pred_action_wta_viz = pc_pos_viz + pred_flows_viz
            
            pc_comb_viz = torch.cat([pc_action_viz, pc_anchor_viz], dim=0)
            pc_comb_viz_min = pc_comb_viz.min(dim=0).values
            pc_comb_viz_max = pc_comb_viz.max(dim=0).values
            pc_comb_viz_extent = pc_comb_viz_max - pc_comb_viz_min
            pred_action_wta_viz = pred_action_wta_viz[
                (
                    pred_action_wta_viz[:, 0]
                    > pc_comb_viz_min[0] - 0.5 * pc_comb_viz_extent[0]
                )
                & (
                    pred_action_wta_viz[:, 0]
                    < pc_comb_viz_max[0] + 0.5 * pc_comb_viz_extent[0]
                )
                & (
                    pred_action_wta_viz[:, 1]
                    > pc_comb_viz_min[1] - 0.5 * pc_comb_viz_extent[1]
                )
                & (
                    pred_action_wta_viz[:, 1]
                    < pc_comb_viz_max[1] + 0.5 * pc_comb_viz_extent[1]
                )
                & (
                    pred_action_wta_viz[:, 2]
                    > pc_comb_viz_min[2] - 0.5 * pc_comb_viz_extent[2]
                )
                & (
                    pred_action_wta_viz[:, 2]
                    < pc_comb_viz_max[2] + 0.5 * pc_comb_viz_extent[2]
                )
            ]
            predicted_vs_gt_wta_tensors = [
                pc_action_viz,
                pc_anchor_viz,
                pred_action_wta_viz,
            ]
            predicted_vs_gt_wta_colors = ["green", "red", "blue"]
            predicted_vs_gt_wta = get_color(
                tensor_list=predicted_vs_gt_wta_tensors,
                color_list=predicted_vs_gt_wta_colors,
            )
            wandb.log({"val_wta/predicted_vs_gt": wandb.Object3D(predicted_vs_gt_wta)})
            
        return {
            "loss": rmse_wta,
            "cos_sim": cos_sim_wta,
        }

    def test_step(self, batch, batch_idx, dataloader_idx=0):
        # no test for now
        pass
    
    @torch.no_grad()
    def predict_step(self, batch: Any, batch_idx: int, dataloader_idx: int = 0) -> Any:
        pred_actions_wta, cos_sim_wta, rmse_wta = self.predict_wta(
            batch, mode="val"
        )
        return {
            "cos_sim": cos_sim_wta,
            "rmse": rmse_wta,
        }


# TODO: inference module
class FlowPredictionInferenceModule(L.LightningModule):
    def __init__(self, network, inference_cfg, model_cfg) -> None:
        super().__init__()
        self.network = network
        self.batch_size = inference_cfg.batch_size
        self.val_batch_size = inference_cfg.val_batch_size
        self.num_wta_trials = inference_cfg.num_wta_trials
        self.sample_size = inference_cfg.sample_size

        self.diff_steps = model_cfg.diff_train_steps
        self.diffusion = create_diffusion(
            timestep_respacing=None,
            diffusion_steps=self.diff_steps,
        )

    def forward(self, data):
        raise NotImplementedError(
            "Inference module should not use forward method - use 'predict' instead."
        )

    @torch.no_grad()
    def predict(self, pos, num_samples, unflatten=False, return_results=False):
        """
        unflatten: if True, unflatten all outputs to shape (batch_size, num_samples, ...); otherwise, return
            with shape (batch_size * num_samples, ...)
        """
        bs = pos.shape[0]
        # reshaping and expanding
        pos = (
            pos.transpose(-1, -2)
            .unsqueeze(1)
            .expand(-1, num_samples, -1, -1)
            .reshape(bs * num_samples, -1, self.sample_size)
        )
        model_kwargs = dict(pos=pos)
        # generating latents and running diffusion
        z = torch.randn(bs * num_samples, 3, self.sample_size, device=self.device)
        pred_flow, results = self.diffusion.p_sample_loop(
            self.network,
            z.shape,
            z,
            clip_denoised=False,
            model_kwargs=model_kwargs,
            progress=True,
            device=self.device,
        )
        pred_flow = pred_flow.permute(0, 2, 1)
        pos = pos.permute(0, 2, 1)
        if return_results:
            results = [r.permute(0, 2, 1) for r in results]
        if unflatten:
            pos = pos.reshape(bs, num_samples, self.sample_size, -1)
            pred_flow = pred_flow.reshape(bs, num_samples, self.sample_size, -1)
            if return_results:
                results = [r.reshape(bs, num_samples, self.sample_size, -1) for r in results]
        if return_results:
            return pos, pred_flow, results
        else:
            return pos, pred_flow

    def predict_wta(self, batch, mode):
        pos = batch["pc"]
        gt_flow = batch["flow"]
        seg = batch["seg"]
        # reshaping and expanding for winner-take-all
        bs = pos.shape[0]
        gt_flow = (
            gt_flow.unsqueeze(1)
            .expand(-1, self.num_wta_trials, -1, -1)
            .reshape(bs * self.num_wta_trials, self.sample_size, -1)
        )
        seg = (
            seg.unsqueeze(1)
            .expand(-1, self.num_wta_trials, -1)
            .reshape(bs * self.num_wta_trials, -1)
        )
        # generating diffusion predictions
        pos, pred_flow = self.predict(pos, self.num_wta_trials, unflatten=False)
        # computing wta errors
        cos_sim = flow_cos_sim(pred_flow, gt_flow, mask=True, seg=seg).reshape(
            bs, self.num_wta_trials
        )
        rmse = flow_rmse(pred_flow, gt_flow, mask=False, seg=None).reshape(
            bs, self.num_wta_trials
        )
        pred_flow = pred_flow.reshape(bs, self.num_wta_trials, -1, 3)
        winner = torch.argmin(rmse, dim=-1)
        # logging
        cos_sim_wta = cos_sim[torch.arange(bs), winner]
        rmse_wta = rmse[torch.arange(bs), winner]
        pred_flows_wta = pred_flow[torch.arange(bs), winner]
        # self.log_dict(
        #     {
        #         f"{mode}_wta/cos_sim": cos_sim_wta.mean(),
        #         f"{mode}_wta/rmse": rmse_wta.mean(),
        #     },
        #     add_dataloader_idx=False,
        #     prog_bar = True,
        # )
        return pred_flows_wta, cos_sim_wta, rmse_wta

    # don't need to use this yet
    @torch.no_grad()
    def predict_step(self, batch: Any, batch_idx: int, dataloader_idx: int = 0) -> Any:
        pred_flows_wtas, cos_sim_wtas, rmse_wtas = self.predict_wta(
            batch, mode="predict"
        )
        return {
            "cos_sim": cos_sim_wtas,
            "rmse": rmse_wtas,
        }


class PointPredictionTrainingModule(L.LightningModule):
    def __init__(
        self,
        network: DiffusionFlowBase,
        training_cfg: omegaconf.DictConfig,
        model_cfg: omegaconf.DictConfig,
    ) -> None:
        super().__init__()
        self.network = network
        self.training_cfg = training_cfg
        self.model_cfg = model_cfg
        
        self.lr = training_cfg.lr
        self.weight_decay = training_cfg.weight_decay  # 1e-5
        # self.mode, self.traj_len so far not needed
        # self.epochs = training_cfg.epochs
        self.num_training_steps = training_cfg.num_training_steps
        self.lr_warmup_steps = training_cfg.lr_warmup_steps

        # TODO: organize these params by description
        self.batch_size = training_cfg.batch_size
        self.val_batch_size = training_cfg.val_batch_size
        self.sample_size = training_cfg.training_sample_size
        self.diff_train_steps = model_cfg.diff_train_steps
        self.num_wta_trials = training_cfg.num_wta_trials

        self.noise_schedule = model_cfg.diff_noise_schedule
        self.noise_scale = model_cfg.diff_noise_scale

        self.diffusion = create_diffusion(
            noise_schedule=self.noise_schedule,
            timestep_respacing=None,
            diffusion_steps=self.diff_train_steps,
        )

    def forward(self, batch, t, mode="train"):
        # Extract point clouds from batch
        
        pos = batch["pc"].permute(0, 2, 1)  # B, C, N
        pc_action = batch["pc_action"].permute(0, 2, 1)  # B, C, N
        pc_anchor = batch["pc_anchor"].permute(0, 2, 1)  # B, C, N

        # Setup additional data required by the model
        model_kwargs = dict(
            y=pc_anchor,  # Pass original anchor point cloud
            x0=pc_action
        )

        # Run diffusion
        noise = torch.randn_like(pos) * self.noise_scale
        loss_dict = self.diffusion.training_losses(
            self.network, pos, t, model_kwargs, noise
        )
        loss = loss_dict["loss"].mean()

        # Logging
        self.log_dict(
            {
                f"{mode} loss": loss,
            },
            add_dataloader_idx=False,
            prog_bar=mode == "train",
        )
        return None, loss

    @torch.no_grad()
    def predict(
        self,
        bs: int,
        model_kwargs: Dict[str, torch.Tensor],
        num_samples: int,
        unflatten: bool = False,
    ):
        """
        unflatten: if True, unflatten all outputs to shape (batch_size, num_samples, ...); otherwise, return
            with shape (batch_size * num_samples, ...)
        """
        # generating latents and running diffusion
        z = (
            torch.randn(bs * num_samples, 3, self.sample_size, device=self.device)
            * self.noise_scale
        )
        pred_action, results = self.diffusion.p_sample_loop(
            self.network,
            z.shape,
            z,
            clip_denoised=False,
            model_kwargs=model_kwargs,
            progress=True,
            device=self.device,
        )
        pred_action = pred_action.permute(0, 2, 1)
        if unflatten:
            pred_action = pred_action.reshape(bs, num_samples, self.sample_size, -1)
            
        for key in model_kwargs:
            if key in ["x0", "y"]:
                model_kwargs[key] = model_kwargs[key].permute(0, 2, 1)
                if unflatten:
                    model_kwargs[key] = model_kwargs[key].reshape(bs, num_samples, self.sample_size, -1)

        return model_kwargs, pred_action, results

    def predict_wta(self, batch: Dict[str, torch.Tensor], mode: str):
        pos = batch["pc"].to(self.device)
        pc_action = batch["pc_action"].to(self.device)
        pc_anchor = batch["pc_anchor"].to(self.device)

        # reshaping and expanding for winner-take-all
        bs = pc_action.shape[0]
        gt_action = (
            pos.unsqueeze(1)
            .expand(-1, self.num_wta_trials, -1, -1)
            .reshape(bs * self.num_wta_trials, self.sample_size, -1)
        )
        pc_action = (
            pc_action.transpose(-1, -2)
            .unsqueeze(1)
            .expand(-1, self.num_wta_trials, -1, -1)
            .reshape(bs * self.num_wta_trials, -1, self.sample_size)
        )
        pc_anchor = (
            pc_anchor.transpose(-1, -2)
            .unsqueeze(1)
            .expand(-1, self.num_wta_trials, -1, -1)
            .reshape(bs * self.num_wta_trials, -1, self.sample_size)
        )
        
        model_kwargs = dict(
            y=pc_anchor, 
            x0=pc_action,
        )
        
        # generating diffusion predictions
        model_kwargs, pred_action, results = self.predict(
            bs, model_kwargs, self.num_wta_trials, unflatten=False
        )

        # computing wta errors
        cos_sim = flow_cos_sim(pred_action, gt_action, mask=False, seg=None).reshape(
            bs, self.num_wta_trials
        )
        rmse = flow_rmse(pred_action, gt_action, mask=False, seg=None).reshape(
            bs, self.num_wta_trials
        )
        pred_action = pred_action.reshape(bs, self.num_wta_trials, -1, 3)
        winner = torch.argmin(rmse, dim=-1)
        # logging
        cos_sim_wta = cos_sim[torch.arange(bs), winner]
        rmse_wta = rmse[torch.arange(bs), winner]
        pred_actions_wta = pred_action[torch.arange(bs), winner]
        return pred_actions_wta, cos_sim_wta, rmse_wta

    def configure_optimizers(self):
        optimizer = optim.AdamW(
            self.parameters(), lr=self.lr, weight_decay=self.weight_decay
        )
        lr_scheduler = get_cosine_schedule_with_warmup(
            optimizer=optimizer,
            num_warmup_steps=self.lr_warmup_steps,
            num_training_steps=self.num_training_steps,
        )
        return [optimizer], [lr_scheduler]

    def training_step(self, batch, batch_idx):
        self.train()  # what is this line doing?
        t = torch.randint(
            0, self.diff_train_steps, (self.batch_size,), device=self.device
        ).long()
        _, loss = self(batch, t, "train")
        return loss

    def validation_step(self, batch, batch_idx, dataloader_idx=0):
        self.eval()
        with torch.no_grad():
            pred_actions_wta, cos_sim_wta, rmse_wta = self.predict_wta(
                batch, mode="val"
            )

        # Logging
        self.log_dict(
            {
                f"val_wta/cos_sim": cos_sim_wta.mean(),
                f"val_wta/rmse": rmse_wta.mean(),
            },
            add_dataloader_idx=False,
            prog_bar=True,
        )

        # Visualize predicted vs ground truth
        viz_idx = np.random.randint(0, batch["pc"].shape[0])

        pc_pos_viz = batch["pc"][viz_idx, :, :3]
        pc_action_viz = batch["pc_action"][viz_idx, :, :3]
        pc_anchor_viz = batch["pc_anchor"][viz_idx, :, :3]

        pc_comb_viz = torch.cat([pc_action_viz, pc_anchor_viz], dim=0)
        pc_comb_viz_min = pc_comb_viz.min(dim=0).values
        pc_comb_viz_max = pc_comb_viz.max(dim=0).values
        pc_comb_viz_extent = pc_comb_viz_max - pc_comb_viz_min
        pred_action_wta_viz = pred_actions_wta[viz_idx, :, :3]
        pred_action_wta_viz = pred_action_wta_viz[
            (
                pred_action_wta_viz[:, 0]
                > pc_comb_viz_min[0] - 0.5 * pc_comb_viz_extent[0]
            )
            & (
                pred_action_wta_viz[:, 0]
                < pc_comb_viz_max[0] + 0.5 * pc_comb_viz_extent[0]
            )
            & (
                pred_action_wta_viz[:, 1]
                > pc_comb_viz_min[1] - 0.5 * pc_comb_viz_extent[1]
            )
            & (
                pred_action_wta_viz[:, 1]
                < pc_comb_viz_max[1] + 0.5 * pc_comb_viz_extent[1]
            )
            & (
                pred_action_wta_viz[:, 2]
                > pc_comb_viz_min[2] - 0.5 * pc_comb_viz_extent[2]
            )
            & (
                pred_action_wta_viz[:, 2]
                < pc_comb_viz_max[2] + 0.5 * pc_comb_viz_extent[2]
            )
        ]
        predicted_vs_gt_wta_tensors = [
            pc_pos_viz,
            pc_anchor_viz,
            pred_action_wta_viz,
        ]
        predicted_vs_gt_wta_colors = ["green", "red", "blue"]
        predicted_vs_gt_wta = get_color(
            tensor_list=predicted_vs_gt_wta_tensors,
            color_list=predicted_vs_gt_wta_colors,
        )
        wandb.log({"val_wta/predicted_vs_gt": wandb.Object3D(predicted_vs_gt_wta)})

        return {
            "loss": rmse_wta,
            "cos_sim": cos_sim_wta,
        }
        
    @torch.no_grad()
    def predict_step(self, batch: Any, batch_idx: int, dataloader_idx: int = 0) -> Any:
        pred_actions_wta, cos_sim_wta, rmse_wta = self.predict_wta(
            batch, mode="val"
        )
        return {
            "cos_sim": cos_sim_wta,
            "rmse": rmse_wta,
        }

    def test_step(self, batch, batch_idx, dataloader_idx=0):
        # no test for now
        pass


if __name__ == "__main__":
    # test
    model = DiffusionFlowBase()
    print(model)

    input = torch.randn(2, 1867, 6)
    ts = torch.tensor([2, 3])
    output = model(input, ts)
    print("Output: ", output.shape)<|MERGE_RESOLUTION|>--- conflicted
+++ resolved
@@ -85,18 +85,11 @@
             diffusion_steps=self.diff_train_steps,
         )
 
-<<<<<<< HEAD
-    def forward(self, x, t, mode="train"):
-        # get flow and pos
-        pos = x["pc"]
-        flow = x["flow"]
-=======
     def forward(self, batch, t, mode="train"):
         if self.model_cfg.type == "flow":
             # get flow and pos
             pos = batch["pc"].permute(0, 2, 1)  # channel first
             flow = batch["flow"].permute(0, 2, 1)  # channel first
->>>>>>> 7ad72a21
 
             # Setup additional data required by the model
             model_kwargs = dict(pos=pos)
@@ -154,15 +147,6 @@
         return model_kwargs, pred_flow, results
 
     def predict_wta(self, batch, mode):
-<<<<<<< HEAD
-        pos = batch["pc"]
-        gt_flow = batch["flow"]
-        seg = batch["seg"]
-        # reshaping and expanding for winner-take-all
-        bs = pos.shape[0]
-        gt_flow = gt_flow.unsqueeze(1).expand(-1, self.num_wta_trials, -1, -1).reshape(bs * self.num_wta_trials, self.sample_size, -1)
-        seg = seg.unsqueeze(1).expand(-1, self.num_wta_trials, -1).reshape(bs * self.num_wta_trials, -1)
-=======
         if self.model_cfg.type == "flow":
             pos = batch["pc"].to(self.device)
             gt_flow = batch["flow"].to(self.device)
@@ -221,7 +205,6 @@
                 x0=pos,  # Pass starting action point cloud
             )
         
->>>>>>> 7ad72a21
         # generating diffusion predictions
         model_kwargs, pred_flow, results = self.predict(bs, model_kwargs, self.num_wta_trials, unflatten=False)
         # computing wta errors
